#
# (C) Copyright 2003-2006
# Wolfgang Denk, DENX Software Engineering, wd@denx.de.
#
# See file CREDITS for list of people who contributed to this
# project.
#
# This program is free software; you can redistribute it and/or
# modify it under the terms of the GNU General Public License as
# published by the Free Software Foundation; either version 2 of
# the License, or (at your option) any later version.
#
# This program is distributed in the hope that it will be useful,
# but WITHOUT ANY WARRANTY; without even the implied warranty of
# MERCHANTABILITY or FITNESS FOR A PARTICULAR PURPOSE.  See the
# GNU General Public License for more details.
#
# You should have received a copy of the GNU General Public License
# along with this program; if not, write to the Free Software
# Foundation, Inc., 59 Temple Place, Suite 330, Boston,
# MA 02111-1307 USA
#

include $(TOPDIR)/config.mk

LIB	= $(obj)lib$(CPU).a

START	= start.o
<<<<<<< HEAD
SOBJS	= io.o firmware_sc_task_bestcomm.impl.o firmware_sc_task.impl.o
COBJS	= i2c.o traps.o cpu.o cpu_init.o fec.o ide.o interrupts.o \
	  loadtask.o pci_mpc5200.o serial.o speed.o usb_ohci.o
=======
ASOBJS	= io.o firmware_sc_task_bestcomm.impl.o firmware_sc_task.impl.o
OBJS	= i2c.o traps.o cpu.o cpu_init.o fec.o ide.o interrupts.o \
	  loadtask.o pci_mpc5200.o serial.o speed.o usb_ohci.o usb.o
>>>>>>> 58b48577

SRCS	:= $(START:.o=.S) $(SOBJS:.o=.S) $(COBJS:.o=.c)
OBJS	:= $(addprefix $(obj),$(SOBJS) $(COBJS))
START	:= $(addprefix $(obj),$(START))

all:	$(obj).depend $(START) $(LIB)

$(LIB):	$(OBJS)
	$(AR) $(ARFLAGS) $@ $(OBJS)

#########################################################################

# defines $(obj).depend target
include $(SRCTREE)/rules.mk

sinclude $(obj).depend

#########################################################################<|MERGE_RESOLUTION|>--- conflicted
+++ resolved
@@ -26,15 +26,9 @@
 LIB	= $(obj)lib$(CPU).a
 
 START	= start.o
-<<<<<<< HEAD
 SOBJS	= io.o firmware_sc_task_bestcomm.impl.o firmware_sc_task.impl.o
 COBJS	= i2c.o traps.o cpu.o cpu_init.o fec.o ide.o interrupts.o \
-	  loadtask.o pci_mpc5200.o serial.o speed.o usb_ohci.o
-=======
-ASOBJS	= io.o firmware_sc_task_bestcomm.impl.o firmware_sc_task.impl.o
-OBJS	= i2c.o traps.o cpu.o cpu_init.o fec.o ide.o interrupts.o \
 	  loadtask.o pci_mpc5200.o serial.o speed.o usb_ohci.o usb.o
->>>>>>> 58b48577
 
 SRCS	:= $(START:.o=.S) $(SOBJS:.o=.S) $(COBJS:.o=.c)
 OBJS	:= $(addprefix $(obj),$(SOBJS) $(COBJS))
